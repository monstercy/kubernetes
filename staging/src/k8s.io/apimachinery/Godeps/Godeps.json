{
	"ImportPath": "k8s.io/apimachinery",
	"GoVersion": "go1.11",
	"GodepVersion": "v80-k8s-r1",
	"Packages": [
		"./..."
	],
	"Deps": [
		{
			"ImportPath": "github.com/davecgh/go-spew/spew",
			"Rev": "782f4967f2dc4564575ca782fe2d04090b5faca8"
		},
		{
			"ImportPath": "github.com/docker/spdystream",
			"Rev": "449fdfce4d962303d702fec724ef0ad181c92528"
		},
		{
			"ImportPath": "github.com/docker/spdystream/spdy",
			"Rev": "449fdfce4d962303d702fec724ef0ad181c92528"
		},
		{
			"ImportPath": "github.com/elazarl/goproxy",
			"Rev": "c4fc26588b6ef8af07a191fcb6476387bdd46711"
		},
		{
			"ImportPath": "github.com/evanphx/json-patch",
			"Rev": "36442dbdb585210f8d5a1b45e67aa323c197d5c4"
		},
		{
			"ImportPath": "github.com/gogo/protobuf/proto",
			"Rev": "342cbe0a04158f6dcb03ca0079991a51a4248c02"
		},
		{
			"ImportPath": "github.com/gogo/protobuf/sortkeys",
			"Rev": "342cbe0a04158f6dcb03ca0079991a51a4248c02"
		},
		{
			"ImportPath": "github.com/golang/groupcache/lru",
			"Rev": "02826c3e79038b59d737d3b1c0a1d937f71a4433"
		},
		{
			"ImportPath": "github.com/golang/protobuf/proto",
			"Rev": "b4deda0973fb4c70b50d226b1af49f3da59f5265"
		},
		{
			"ImportPath": "github.com/golang/protobuf/ptypes",
			"Rev": "b4deda0973fb4c70b50d226b1af49f3da59f5265"
		},
		{
			"ImportPath": "github.com/golang/protobuf/ptypes/any",
			"Rev": "b4deda0973fb4c70b50d226b1af49f3da59f5265"
		},
		{
			"ImportPath": "github.com/golang/protobuf/ptypes/duration",
			"Rev": "b4deda0973fb4c70b50d226b1af49f3da59f5265"
		},
		{
			"ImportPath": "github.com/golang/protobuf/ptypes/timestamp",
			"Rev": "b4deda0973fb4c70b50d226b1af49f3da59f5265"
		},
		{
			"ImportPath": "github.com/google/gofuzz",
			"Rev": "44d81051d367757e1c7c6a5a86423ece9afcf63c"
		},
		{
			"ImportPath": "github.com/googleapis/gnostic/OpenAPIv2",
			"Rev": "0c5108395e2debce0d731cf0287ddf7242066aba"
		},
		{
			"ImportPath": "github.com/googleapis/gnostic/compiler",
			"Rev": "0c5108395e2debce0d731cf0287ddf7242066aba"
		},
		{
			"ImportPath": "github.com/googleapis/gnostic/extensions",
			"Rev": "0c5108395e2debce0d731cf0287ddf7242066aba"
		},
		{
			"ImportPath": "github.com/hashicorp/golang-lru",
			"Rev": "a0d98a5f288019575c6d1f4bb1573fef2d1fcdc4"
		},
		{
			"ImportPath": "github.com/hashicorp/golang-lru/simplelru",
			"Rev": "a0d98a5f288019575c6d1f4bb1573fef2d1fcdc4"
		},
		{
			"ImportPath": "github.com/json-iterator/go",
			"Rev": "f2b4162afba35581b6d4a50d3b8f34e33c144682"
		},
		{
			"ImportPath": "github.com/modern-go/concurrent",
			"Rev": "bacd9c7ef1dd9b15be4a9909b8ac7a4e313eec94"
		},
		{
			"ImportPath": "github.com/modern-go/reflect2",
			"Rev": "94122c33edd36123c84d5368cfb2b69df93a0ec8"
		},
		{
			"ImportPath": "github.com/mxk/go-flowrate/flowrate",
			"Rev": "cca7078d478f8520f85629ad7c68962d31ed7682"
		},
		{
			"ImportPath": "github.com/onsi/ginkgo",
			"Rev": "67b9df7f55fe1165fd9ad49aca7754cce01a42b8"
		},
		{
			"ImportPath": "github.com/onsi/ginkgo/config",
			"Rev": "67b9df7f55fe1165fd9ad49aca7754cce01a42b8"
		},
		{
			"ImportPath": "github.com/onsi/ginkgo/internal/codelocation",
			"Rev": "67b9df7f55fe1165fd9ad49aca7754cce01a42b8"
		},
		{
			"ImportPath": "github.com/onsi/ginkgo/internal/containernode",
			"Rev": "67b9df7f55fe1165fd9ad49aca7754cce01a42b8"
		},
		{
			"ImportPath": "github.com/onsi/ginkgo/internal/failer",
			"Rev": "67b9df7f55fe1165fd9ad49aca7754cce01a42b8"
		},
		{
			"ImportPath": "github.com/onsi/ginkgo/internal/leafnodes",
			"Rev": "67b9df7f55fe1165fd9ad49aca7754cce01a42b8"
		},
		{
			"ImportPath": "github.com/onsi/ginkgo/internal/remote",
			"Rev": "67b9df7f55fe1165fd9ad49aca7754cce01a42b8"
		},
		{
			"ImportPath": "github.com/onsi/ginkgo/internal/spec",
			"Rev": "67b9df7f55fe1165fd9ad49aca7754cce01a42b8"
		},
		{
			"ImportPath": "github.com/onsi/ginkgo/internal/spec_iterator",
			"Rev": "67b9df7f55fe1165fd9ad49aca7754cce01a42b8"
		},
		{
			"ImportPath": "github.com/onsi/ginkgo/internal/specrunner",
			"Rev": "67b9df7f55fe1165fd9ad49aca7754cce01a42b8"
		},
		{
			"ImportPath": "github.com/onsi/ginkgo/internal/suite",
			"Rev": "67b9df7f55fe1165fd9ad49aca7754cce01a42b8"
		},
		{
			"ImportPath": "github.com/onsi/ginkgo/internal/testingtproxy",
			"Rev": "67b9df7f55fe1165fd9ad49aca7754cce01a42b8"
		},
		{
			"ImportPath": "github.com/onsi/ginkgo/internal/writer",
			"Rev": "67b9df7f55fe1165fd9ad49aca7754cce01a42b8"
		},
		{
			"ImportPath": "github.com/onsi/ginkgo/reporters",
			"Rev": "67b9df7f55fe1165fd9ad49aca7754cce01a42b8"
		},
		{
			"ImportPath": "github.com/onsi/ginkgo/reporters/stenographer",
			"Rev": "67b9df7f55fe1165fd9ad49aca7754cce01a42b8"
		},
		{
			"ImportPath": "github.com/onsi/ginkgo/reporters/stenographer/support/go-colorable",
			"Rev": "67b9df7f55fe1165fd9ad49aca7754cce01a42b8"
		},
		{
			"ImportPath": "github.com/onsi/ginkgo/reporters/stenographer/support/go-isatty",
			"Rev": "67b9df7f55fe1165fd9ad49aca7754cce01a42b8"
		},
		{
			"ImportPath": "github.com/onsi/ginkgo/types",
			"Rev": "67b9df7f55fe1165fd9ad49aca7754cce01a42b8"
		},
		{
			"ImportPath": "github.com/onsi/gomega",
			"Rev": "d59fa0ac68bb5dd932ee8d24eed631cdd519efc3"
		},
		{
			"ImportPath": "github.com/onsi/gomega/format",
			"Rev": "d59fa0ac68bb5dd932ee8d24eed631cdd519efc3"
		},
		{
			"ImportPath": "github.com/onsi/gomega/internal/assertion",
			"Rev": "d59fa0ac68bb5dd932ee8d24eed631cdd519efc3"
		},
		{
			"ImportPath": "github.com/onsi/gomega/internal/asyncassertion",
			"Rev": "d59fa0ac68bb5dd932ee8d24eed631cdd519efc3"
		},
		{
			"ImportPath": "github.com/onsi/gomega/internal/oraclematcher",
			"Rev": "d59fa0ac68bb5dd932ee8d24eed631cdd519efc3"
		},
		{
			"ImportPath": "github.com/onsi/gomega/internal/testingtsupport",
			"Rev": "d59fa0ac68bb5dd932ee8d24eed631cdd519efc3"
		},
		{
			"ImportPath": "github.com/onsi/gomega/matchers",
			"Rev": "d59fa0ac68bb5dd932ee8d24eed631cdd519efc3"
		},
		{
			"ImportPath": "github.com/onsi/gomega/matchers/support/goraph/bipartitegraph",
			"Rev": "d59fa0ac68bb5dd932ee8d24eed631cdd519efc3"
		},
		{
			"ImportPath": "github.com/onsi/gomega/matchers/support/goraph/edge",
			"Rev": "d59fa0ac68bb5dd932ee8d24eed631cdd519efc3"
		},
		{
			"ImportPath": "github.com/onsi/gomega/matchers/support/goraph/node",
			"Rev": "d59fa0ac68bb5dd932ee8d24eed631cdd519efc3"
		},
		{
			"ImportPath": "github.com/onsi/gomega/matchers/support/goraph/util",
			"Rev": "d59fa0ac68bb5dd932ee8d24eed631cdd519efc3"
		},
		{
			"ImportPath": "github.com/onsi/gomega/types",
			"Rev": "d59fa0ac68bb5dd932ee8d24eed631cdd519efc3"
		},
		{
			"ImportPath": "github.com/pborman/uuid",
			"Rev": "ca53cad383cad2479bbba7f7a1a05797ec1386e4"
		},
		{
			"ImportPath": "github.com/pmezard/go-difflib/difflib",
			"Rev": "d8ed2627bdf02c080bf22230dbb337003b7aba2d"
		},
		{
			"ImportPath": "github.com/spf13/pflag",
			"Rev": "583c0c0531f06d5278b7d917446061adc344b5cd"
		},
		{
			"ImportPath": "github.com/stretchr/testify/assert",
			"Rev": "c679ae2cc0cb27ec3293fea7e254e47386f05d69"
		},
		{
			"ImportPath": "github.com/stretchr/testify/require",
			"Rev": "c679ae2cc0cb27ec3293fea7e254e47386f05d69"
		},
		{
			"ImportPath": "golang.org/x/net/html",
			"Rev": "0ed95abb35c445290478a5348a7b38bb154135fd"
		},
		{
			"ImportPath": "golang.org/x/net/html/atom",
			"Rev": "0ed95abb35c445290478a5348a7b38bb154135fd"
		},
		{
			"ImportPath": "golang.org/x/net/http2",
			"Rev": "0ed95abb35c445290478a5348a7b38bb154135fd"
		},
		{
			"ImportPath": "golang.org/x/net/http2/hpack",
			"Rev": "0ed95abb35c445290478a5348a7b38bb154135fd"
		},
		{
			"ImportPath": "golang.org/x/net/idna",
			"Rev": "0ed95abb35c445290478a5348a7b38bb154135fd"
		},
		{
			"ImportPath": "golang.org/x/net/lex/httplex",
			"Rev": "0ed95abb35c445290478a5348a7b38bb154135fd"
		},
		{
			"ImportPath": "golang.org/x/net/websocket",
			"Rev": "0ed95abb35c445290478a5348a7b38bb154135fd"
		},
		{
			"ImportPath": "golang.org/x/sys/unix",
			"Rev": "95c6576299259db960f6c5b9b69ea52422860fce"
		},
		{
			"ImportPath": "golang.org/x/text/secure/bidirule",
			"Rev": "b19bf474d317b857955b12035d2c5acb57ce8b01"
		},
		{
			"ImportPath": "golang.org/x/text/transform",
			"Rev": "b19bf474d317b857955b12035d2c5acb57ce8b01"
		},
		{
			"ImportPath": "golang.org/x/text/unicode/bidi",
			"Rev": "b19bf474d317b857955b12035d2c5acb57ce8b01"
		},
		{
			"ImportPath": "golang.org/x/text/unicode/norm",
			"Rev": "b19bf474d317b857955b12035d2c5acb57ce8b01"
		},
		{
			"ImportPath": "gopkg.in/inf.v0",
			"Rev": "3887ee99ecf07df5b447e9b00d9c0b2adaa9f3e4"
		},
		{
			"ImportPath": "gopkg.in/yaml.v2",
			"Rev": "5420a8b6744d3b0345ab293f6fcba19c978f1183"
		},
		{
			"ImportPath": "k8s.io/klog",
			"Rev": "8139d8cb77af419532b33dfa7dd09fbc5f1d344f"
		},
		{
			"ImportPath": "k8s.io/kube-openapi/pkg/util/proto",
<<<<<<< HEAD
			"Rev": "72693cb1fadd73ae2742f6fe29af77d1aecdd8cd"
		},
		{
			"ImportPath": "k8s.io/kube-openapi/pkg/util/proto/testing",
			"Rev": "72693cb1fadd73ae2742f6fe29af77d1aecdd8cd"
=======
			"Rev": "c59034cc13d587f5ef4e85ca0ade0c1866ae8e1d"
		},
		{
			"ImportPath": "sigs.k8s.io/yaml",
			"Rev": "fd68e9863619f6ec2fdd8625fe1f02e7c877e480"
>>>>>>> 0df79e4d
		}
	]
}<|MERGE_RESOLUTION|>--- conflicted
+++ resolved
@@ -300,19 +300,15 @@
 		},
 		{
 			"ImportPath": "k8s.io/kube-openapi/pkg/util/proto",
-<<<<<<< HEAD
-			"Rev": "72693cb1fadd73ae2742f6fe29af77d1aecdd8cd"
+			"Rev": "c59034cc13d587f5ef4e85ca0ade0c1866ae8e1d"
 		},
 		{
 			"ImportPath": "k8s.io/kube-openapi/pkg/util/proto/testing",
-			"Rev": "72693cb1fadd73ae2742f6fe29af77d1aecdd8cd"
-=======
 			"Rev": "c59034cc13d587f5ef4e85ca0ade0c1866ae8e1d"
 		},
 		{
 			"ImportPath": "sigs.k8s.io/yaml",
 			"Rev": "fd68e9863619f6ec2fdd8625fe1f02e7c877e480"
->>>>>>> 0df79e4d
 		}
 	]
 }